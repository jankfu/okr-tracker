--- conflicted
+++ resolved
@@ -45,10 +45,7 @@
   - Managing organisations
   - Managing dynamic periods
 - Reduce size of image preview on forms for editing organisations, departments and products
-<<<<<<< HEAD
-=======
 - Visualise the (positive or negative) change on the newsfeed card for updating progress on a key result
->>>>>>> d3fe4abc
 
 ### Deprecated
 
