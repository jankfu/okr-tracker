# Changelog

All notable changes to this project will be documented in this file. The format is based on [Keep a Changelog](https://keepachangelog.com/en/1.0.0/), and this project adheres to [Semantic Versioning](https://semver.org/spec/v2.0.0.html).

## Unreleased

<<<<<<< HEAD
=======
## [1.4.1] - 2020-04-17

>>>>>>> a99fd76b
### Added

- Description-field for key-result. Ref. issue #106.

### Changed

<<<<<<< HEAD
- Improved documentation in README
=======
- Upgrade dependencies
>>>>>>> a99fd76b

### Fixed

- User-search: sum of weighted keys is not allowed to exceed 1
- Typo in nb-no translation
- Objective-progression was always 0
- Products did not update accordingly when changing routes
- keyResultPage did not show longDescription correctly

## [1.4.0] - 2020-03-25

### Added

- Dynamic `<title>`s with `vue-meta`
- Ability to add comments when updating progress for a key result via toaster
- Display comments as tooltips on progressions list for a key result
- Fuzzy search for user list on admin panel with `Fuse.js`

### Changed

- Increase modal size for members chart
- Sortable columns for user list on admin panel

### Fixed

- Layout issue on key result page on certain page widths
- A few locale strings that were not mapped correctly
- Remove random word space before 'Home' in breadcrumbs
- Fix issue where progression for an empty objective shows as 'NaN'
- Fix z-index issue with the members modal

## [1.3.1] - 2020-03-18

### Changed

- Removed padding around force graph
- Better handling of responsive sizes for force graph

## [1.3.0] - 2020-03-18

### Added

- Visualising members of a department as a network graph
- Localization for nb-no with vue-i18n

### Changed

- Refactor all Cloud Functions
- Better documentation (jsdoc) for all Cloud Functions
- Show progress next to an _objective_ also when it's empty (0%)

### Fixed

- Fix bug where progression for objectives and periods did not get updated when a new (empty) key result was created
- Hide dashboard view for departments and organisations
- Fix error logged when toggling archived documents on admin panel

## [1.2.0] - 2020-03-11

OKRs are now supported on _organisation_ level. This will allow administrators to create and manage details (name, mission statement), objectives and key results for organisations.

_Organisations_ will work in a similar fashion as departments and products, whereas the child departments will be displayed on an organisation’s page. Please note that creating and/or deleting organisations is not included in this version.

### What’s new

- OKRs for organisation level
- Character limits for user inputs

### Added

- OKRs for organisation level
  - Edit existing organisations from the admin panel
  - Page to view organisations under route `/organization/<slug>`
  - Manage objectives and key results for organisation at `/organization/<slug>/edit`
  - Cloud functions to handle progression for organisation
- Supporting Markdown for mission statements

### Changed

- Convert the organisation in breadcrumbs to a link
- Use `placeholder-image.svg` instead of `placeholder-user.svg` for departments and products that do not have an image
- Consistently use American `organization` instead of `organisation` as function and variable names
- Reduce font weight on table of contents on help page
- Limit character count on various user inputs
  - `profile/displayName` <= 32 char
  - `organization/name` <= 64 char
  - `department/name` <= 64 char
  - `product/name` <= 64 char
  - `period/name` <= 12 char
  - `objective/description` <= 320 char
  - `objective/name` <= 160 char
  - `missionStatement` <= 320 char
  - `keyResult/description` <= 120 char
  - `keyResult/unit` <= 32 char
- Improved design on members and products lists (include name next to its image)
- Improved content on `help.md`
  - Managing products
  - Managing organisations
  - Managing dynamic periods
- Reduce size of image preview on forms for editing organisations, departments and products
- Visualise the (positive or negative) change on the newsfeed card for updating progress on a key result

### Deprecated

**Migrating data from Google Sheets:** Functionality for migrating data from Google Sheets should no longer be necessary. The scripts for handling this will remain in the codebase for now, but will soon be removed. The description and file upload will be removed in the UI.

### Removed

- Form for migrating data from Google Sheets

### Fixed

- Fix JSDoc errors in `db.js`

## [1.1.0] - 2020-03-09

This release introduces _dynamic date periods_ that replace static annual quarters for objectives. This means that custom date periods need to be manually created on each department and product onwards.

Under the ‘Danger Zone’ section on the admin view there is an action that automates the convertion of currently existing objecties onto dyamic date periods. This should only be triggered **once** in production after release of this version to prevent data loss.

This change adds a `/periods` subcollection on the `departments` and `products` collections that holds the details for the periods as well as the _progression_ for that period.

### Added

- Show callout to team members when a product image is missing
- Documentation for managing departments on Help page
- Automated backup of the firebase database
- Automated restore of backup for the firebase database

### Changed

- Converting static annual quarters to dynamic and custom date periods
  - Users can now create unlimited future (and past) periods
  - Users must give name date periods
  - Navigating between periods using URL query parameters
  - Adjustments in Cloud Functions to handle progression for dynamic periods
- Refactoring some Firestore handling – introducing the `serializeList` function to make the codebase a bit more DRY.
- Hide progress visualisation when department or product does not have any objectives

### Removed

- Legacy dashboard component

### Fixed

- Fix issue where progress graphic did not always update when navigating between pages
- Force the submenu to appear even when no periods are available
- Minor layout adjustment on the page header (less white space below page name on desktop)
- Allow floating point numbers as key result progress
- Replace _ninjas_ with _cubes_ when a department has zero products

## [1.0.2] - 2020-02-25

### Changed

- Upgrade dependencies

## [1.0.1] - 2020-02-24

### Added

- Table of contents on help page
- CHANGELOG.md

### Changed

- Fixed misleading text on help page for updating profile image
- Hide notes on key result page for non-members
- Improve styling of line chart (gradient fill)
- Increase size and quality for uploaded images
- Updated event-types.md with correct data

### Fixed

- Navigating to products/departments didn’t load the correct data
- Updating/changing a migrated key results

## [1.0.0] - 2020-02-21

First official release.<|MERGE_RESOLUTION|>--- conflicted
+++ resolved
@@ -4,22 +4,19 @@
 
 ## Unreleased
 
-<<<<<<< HEAD
-=======
+### Changed
+
+- Improve documentation
+
 ## [1.4.1] - 2020-04-17
 
->>>>>>> a99fd76b
 ### Added
 
 - Description-field for key-result. Ref. issue #106.
 
 ### Changed
 
-<<<<<<< HEAD
-- Improved documentation in README
-=======
 - Upgrade dependencies
->>>>>>> a99fd76b
 
 ### Fixed
 
