import Vue from 'vue';
import Vuex from 'vuex';

<<<<<<< HEAD
import { db, dashboardUser } from '@/config/firebaseConfig';
import { quarters, errorHandler } from '@/util/utils';
import { serializeDocument, getNestedData } from '@/db/db';
import icons from '@/config/icons';
=======
import { db, dashboardUser } from './config/firebaseConfig';
import { quarters } from '@/util/utils';
import { serializeDocument, getNestedData } from './db/db';
import icons from './config/icons';
>>>>>>> 787e7e43

const errorHandler = Vue.$errorHandler;

Vue.use(Vuex);

export const actions = {
  async initializeApp({ dispatch }) {
    dispatch('watchUsers');
    dispatch('watchProducts');
  },

  watchProducts({ commit }) {
    db.collectionGroup('products').onSnapshot(async () => {
      commit('set_nested_data', await getNestedData());
    });
  },

  watchUsers({ commit }) {
    db.collection('users').onSnapshot(snapshot => {
      const userList = snapshot.docs
        .filter(d => d.id !== dashboardUser)
        .map(serializeDocument)
        .map(user => {
          user.displayName = user.displayName || user.id;
          return user;
        });

      commit('set_users', userList);
    });
  },

  async watchKeyResult({ commit }, id) {
    if (!id) throw new Error('Missing key result id');
    let doc;

    const getKeyRes = db
      .collectionGroup('keyResults')
      .get()
      .then(snapshot => snapshot.docs.filter(d => d.id === id)[0].ref)
      .catch(err => {
        errorHandler('get_keyres_error', err);
      });

    const unsubscribe = await getKeyRes.then(keyResult => {
      if (!keyResult) return;
      doc = keyResult;

      return keyResult.onSnapshot(snapshot => {
        commit('set_key_result', serializeDocument(snapshot));
      });
    });

    return { unsubscribe, doc };
  },

  watchProduct({ commit }, slug) {
    if (!slug) throw new Error('Missing slug');

    const getProduct = db
      .collectionGroup('products')
      .where('slug', '==', slug)
      .get()
      .then(d => d.docs[0].ref)
      .catch(err => {
        errorHandler('get_product_error', err);
      });

    // TODO: Unsubscribe from this when not longer needed
    getProduct
      .then(product => {
        product.onSnapshot(snapshot => {
          commit('set_product', serializeDocument(snapshot));
        });
      })
      .catch(err => {
        errorHandler('watch_product_error', err);
      });

    return getProduct;
  },

  watchDepartment({ commit }, slug) {
    if (!slug) throw new Error('Missing slug');

    const getDepartment = db
      .collectionGroup('departments')
      .where('slug', '==', slug)
      .get()
      .then(d => d.docs[0])
      .then(d => serializeDocument(d))
      .catch(err => {
        errorHandler('get_department_error', err);
      });

    getDepartment.then(department => {
      department.ref
        .collection('products')
        .where('archived', '==', false)
        .onSnapshot(d => {
          commit('SET_DEPARTMENTPRODUCTS', d.docs.map(serializeDocument));
        });
    });

    getDepartment.then(department => {
      department.ref.onSnapshot(d => {
        commit('SET_DEPARTMENT', serializeDocument(d));
      });
    });
  },

  setQuarter({ commit }, quarter) {
    commit('SET_QUARTER', quarter);
  },
};

export const getters = {
  get_user_emails(state) {
    return state.users.map(d => d.id);
  },
};

export const mutations = {
  set_user(state, payload) {
    state.user = payload;
  },

  set_quarters(state, payload) {
    state.quarters = payload;
  },

  set_users(state, payload) {
    state.users = payload;
  },

  set_show_newsfeed(state, payload) {
    state.showNewsfeed = payload;
  },

  set_nested_data(state, payload) {
    state.nest = payload;
  },

  set_product(state, payload) {
    state.product = payload;
  },

  set_key_result(state, payload) {
    state.key_result = payload;
  },

  SET_QUARTER(state, payload) {
    payload = payload || state.quarters[0];
    state.activeQuarter = payload;
  },

  SET_DEPARTMENTPRODUCTS(state, payload) {
    state.departmentProducts = payload;
  },

  SET_DEPARTMENT(state, payload) {
    state.department = payload;
  },
};

export default new Vuex.Store({
  state: {
    user: null,
    users: [],
    nest: [],
    quarters: quarters(),
    activeQuarter: quarters()[0],
    icons,
    showNewsfeed: false,
    key_result: null,
    product: null,
    department: null,
    departmentProducts: null,
  },
  getters,
  mutations,
  actions,
});<|MERGE_RESOLUTION|>--- conflicted
+++ resolved
@@ -1,17 +1,10 @@
 import Vue from 'vue';
 import Vuex from 'vuex';
 
-<<<<<<< HEAD
 import { db, dashboardUser } from '@/config/firebaseConfig';
-import { quarters, errorHandler } from '@/util/utils';
+import { quarters } from '@/util/utils';
 import { serializeDocument, getNestedData } from '@/db/db';
 import icons from '@/config/icons';
-=======
-import { db, dashboardUser } from './config/firebaseConfig';
-import { quarters } from '@/util/utils';
-import { serializeDocument, getNestedData } from './db/db';
-import icons from './config/icons';
->>>>>>> 787e7e43
 
 const errorHandler = Vue.$errorHandler;
 
