--- conflicted
+++ resolved
@@ -13,13 +13,8 @@
     <div class="form-field--error" v-if="$v.objective.$error">{{ $t('validations.empty') }}</div>
 
     <label class="form-field" :class="{ 'form-field--error': $v.description.$error }">
-<<<<<<< HEAD
       <span class="form-label">{{ $t('keyres.description') }}</span>
-      <textarea v-model="$v.description.$model" rows="4"></textarea>
-=======
-      <span class="form-label">Beskrivelse</span>
       <textarea v-model="$v.description.$model" rows="4" maxlength="120"></textarea>
->>>>>>> 5b8abee4
     </label>
     <div class="form-field--error" v-if="$v.description.$error">{{ $t('validations.empty') }}</div>
 
@@ -38,26 +33,14 @@
     </div>
 
     <label class="form-field" :class="{ 'form-field--error': $v.unit.$error }">
-<<<<<<< HEAD
       <span class="form-label">{{ $t('keyres.unit') }}</span>
       <span class="form-help">{{ $t('keyres.unitDescription') }}</span>
-      <input type="text" v-model="$v.unit.$model" />
-=======
-      <span class="form-label">Måleenhet</span>
-      <span class="form-help">Hva er det som måles (klikk/prosent/brukere etc)?</span>
       <input type="text" v-model="$v.unit.$model" maxlength="32" />
->>>>>>> 5b8abee4
     </label>
     <div class="form-field--error" v-if="$v.unit.$error">{{ $t('validations.empty') }}</div>
 
     <hr />
 
-<<<<<<< HEAD
-    <button :disabled="submit" class="btn" @click="send">
-      {{ $tc('validations.submit', null, { object: 'nøkkelresultat' }) }}
-    </button>
-    <button class="btn btn--ghost" @click="close">{{ $t('validations.stop') }}</button>
-=======
     <div class="toggle__container">
       <span class="toggle__label">Automatisk registrering av progresjon</span>
       <label class="toggle">
@@ -92,9 +75,10 @@
 
     <hr />
 
-    <button :disabled="submit" class="btn" @click="send">Lagre nytt nøkkelresultat</button>
-    <button class="btn btn--ghost" @click="close">Avbryt</button>
->>>>>>> 5b8abee4
+    <button :disabled="submit" class="btn" @click="send">
+      {{ $tc('validations.submit', null, { object: 'nøkkelresultat' }) }}
+    </button>
+    <button class="btn btn--ghost" @click="close">{{ $t('validations.stop') }}</button>
     <p v-if="showInfo">{{ info }}</p>
   </div>
 </template>
