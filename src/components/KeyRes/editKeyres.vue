--- conflicted
+++ resolved
@@ -4,13 +4,8 @@
     <hr />
 
     <label class="form-field" :class="{ 'form-field--error': $v.keyres.description.$error }">
-<<<<<<< HEAD
       <span class="form-label">{{ $t('keyres.description') }}</span>
-      <textarea @input="dirty = true" v-model="$v.keyres.description.$model" rows="4"></textarea>
-=======
-      <span class="form-label">Beskriv nøkkelresultatet</span>
       <textarea @input="dirty = true" v-model="$v.keyres.description.$model" rows="4" maxlength="120"></textarea>
->>>>>>> 5b8abee4
     </label>
     <div class="form-field--error" v-if="$v.keyres.description.$error">{{ $t('validations.empty') }}</div>
 
@@ -29,13 +24,8 @@
     </div>
 
     <label class="form-field" :class="{ 'form-field--error': $v.keyres.unit.$error }">
-<<<<<<< HEAD
       <span class="form-label">{{ $t('keyres.unit') }}</span>
-      <input @input="dirty = true" type="text" v-model="$v.keyres.unit.$model" />
-=======
-      <span class="form-label">Måleenhet</span>
       <input @input="dirty = true" type="text" v-model="$v.keyres.unit.$model" maxlength="32" />
->>>>>>> 5b8abee4
     </label>
     <div class="form-field--error" v-if="$v.keyres.unit.$error">{{ $t('validations.empty') }}</div>
 
