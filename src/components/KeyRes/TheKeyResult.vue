<template>
  <div class="keyres">
    <router-link
      class="keyres__text"
      :to="{ name: 'key-result', params: { keyresid: keyres.id } }"
      v-tooltip.left="`Vis detaljer`"
    >
      <i class="fa fa-check-square row-icon" v-if="percentage === '100%'"></i>
      <div class="keyres__name">
        {{ keyres.description }}
      </div>
      <div class="keyres__edited edited">Sist oppdatert {{ edited }}</div>
    </router-link>

    <button
      v-if="hasEditPermissions"
      class="btn btn--borderless keyres__toggle"
      v-tooltip="editMode ? `Lukk` : `Oppdater verdi for nøkkelresultat`"
      @click="editMode = !editMode"
    >
      <i class="fa fa-fw" :class="{ 'fa-times': editMode, 'fa-wrench': !editMode }"></i>
    </button>

    <div v-if="!editMode" class="keyres__bar" v-tooltip.right="`${percentage}`">
      <progress-bar :keyres="keyres"></progress-bar>
    </div>

    <div v-if="editMode && hasEditPermissions">
      <form class="keyres__edit" @submit.prevent="saveNewProgress">
        <input
          type="number"
          v-model="value"
          v-tooltip="{ content: 'Ny verdi', trigger: 'focus', hideOnTargetClick: false }"
        />
        <button class="btn" v-tooltip="`Lagre`"><i class="fa fa-check"></i></button>
      </form>
    </div>
  </div>
</template>

<script>
import { scaleLinear, format } from 'd3';
import { mapState } from 'vuex';
import ProgressBar from '../ProgressBar.vue';
<<<<<<< HEAD
import { timeFromNow } from '@/util/utils';
import { isTeamMemberOfProduct } from '@/db/db';
import Progress from '@/db/progressHandler';
=======
import { timeFromNow } from '../../util/utils';
import { isTeamMemberOfProduct } from '../../db/db';
import { addProgress } from '@/db/progressHandler';
>>>>>>> 787e7e43

export default {
  name: 'TheKeyResult',

  data: () => ({
    editMode: false,
    hasEditPermissions: false,
    value: 0,
  }),

  computed: {
    ...mapState(['user']),
    edited() {
      if (!this.keyres) return null;
      const timestamp = this.keyres.edited || this.keyres.created;
      return timeFromNow(timestamp.toDate());
    },

    percentage() {
      const scale = scaleLinear().domain([this.keyres.startValue, this.keyres.targetValue]);
      const percentage = scale(this.keyres.currentValue || 0);

      return format('.0%')(percentage);
    },
  },

  props: {
    keyres: {
      type: Object,
      required: true,
    },
  },

  methods: {
    async saveNewProgress() {
      this.editMode = false;
      await addProgress(this.keyres, +this.value);
    },
  },

  watch: {
    keyres(keyres) {
      this.value = keyres.currentValue || keyres.startValue || 0;
    },
  },

  async created() {
    this.hasEditPermissions = await isTeamMemberOfProduct(this.$route.params.slug);
    this.value = this.keyres.currentValue || this.keyres.startValue || 0;
  },

  components: {
    ProgressBar,
  },
};
</script>

<style lang="scss" scoped>
@import '@/styles/_colors';

.keyres {
  position: relative;
  display: grid;
  grid-gap: 0 1rem;

  grid-template-areas:
    'text text'
    'edit bar';
  grid-template-rows: auto auto;
  grid-template-columns: auto 1fr;
  align-content: center;
  align-items: center;
  padding: 0.5rem 0;
  border-top: 1px solid $color-border;

  @media screen and (min-width: 900px) {
    grid-template-areas: 'text edit bar';
    grid-template-rows: auto;
    grid-template-columns: minmax(10em, 2fr) auto minmax(8em, 1fr);
  }

  &:last-child {
    border-bottom: 1px solid $color-border;
  }

  &__text {
    grid-area: text;
    align-content: center;
    margin-left: -0.5rem;
    padding-right: 1rem;
    padding-left: 0.5rem;
  }

  &__toggle {
    grid-area: edit;
    align-self: center;
    color: $color-grey-300;

    .fa {
      margin: 0;
      padding: 0;
    }
  }

  &__edited {
    grid-row: 2;
    grid-column: 1;
    padding-top: 0.15rem;
  }

  &__edit {
    display: flex;
    align-items: center;
    height: 3.5rem;

    .fa {
      margin: 0;
      padding: 0;
    }
  }

  &__bar {
    grid-area: bar;
    align-self: center;
    max-width: 200px;
    height: 3.5rem;
    padding: 0.25rem 0;
  }
}

.row-icon {
  position: absolute;
  top: calc(50% - 1.15rem);
  left: -1.5rem;
  color: $color-yellow;
  font-size: 1.15rem;
}
</style><|MERGE_RESOLUTION|>--- conflicted
+++ resolved
@@ -42,15 +42,9 @@
 import { scaleLinear, format } from 'd3';
 import { mapState } from 'vuex';
 import ProgressBar from '../ProgressBar.vue';
-<<<<<<< HEAD
 import { timeFromNow } from '@/util/utils';
 import { isTeamMemberOfProduct } from '@/db/db';
-import Progress from '@/db/progressHandler';
-=======
-import { timeFromNow } from '../../util/utils';
-import { isTeamMemberOfProduct } from '../../db/db';
 import { addProgress } from '@/db/progressHandler';
->>>>>>> 787e7e43
 
 export default {
   name: 'TheKeyResult',
