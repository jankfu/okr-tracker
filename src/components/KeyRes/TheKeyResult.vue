--- conflicted
+++ resolved
@@ -32,14 +32,10 @@
         <input
           type="number"
           v-model="value"
-<<<<<<< HEAD
-          v-tooltip="{ content: $t('tooltip.newValue'), trigger: 'focus', hideOnTargetClick: false }"
-=======
           step="any"
           :min="keyres.fromValue"
           :max="keyres.targetValue"
-          v-tooltip="{ content: 'Ny verdi', trigger: 'focus', hideOnTargetClick: false }"
->>>>>>> 5b8abee4
+          v-tooltip="{ content: $t('tooltip.newValue'), trigger: 'focus', hideOnTargetClick: false }"
         />
         <button class="btn" v-tooltip="$t('tooltip.save')">
           <i class="fa fa-check"></i>
