<template>
  <div class="overlay" @click="close">
    <div class="modal" @click.stop="">
      <div class="modal__header">
        <h2 class="title-2">Registrere progresjon</h2>
        <button class="btn btn--borderless" @click="close"><i class="fa fa-times"></i></button>
      </div>

      <main v-if="keyResult" class="modal__main">
        <div class="title">
          <p class="pill">Nøkkelresultat</p>
          <h3 class="title-3">{{ keyResult.description }}</h3>
        </div>
        <progress-bar class="progress" :keyres="keyResult"></progress-bar>
        <input
          class="range"
          type="range"
          :min="keyResult.fromValue"
          :max="keyResult.targetValue"
          v-model="newValue"
        />
        <label class="form-field">
          <span class="form-label">Verdi</span>
          <input type="number" v-model="newValue" />
        </label>
        <div class="dots">
          <div class="dot" v-for="(dot, i) in keyResults" :key="dot.id" :class="{ active: i === index }"></div>
        </div>
      </main>

      <main v-if="!keyResult" class="modal__empty">
        <h3 class="title-3">Ingen nøkkelresultater</h3>
      </main>

      <div class="modal__footer">
        <button class="btn btn--borderless" @click="previous">Forrige</button>
        <button class="btn btn--borderless" @click="skip">Hopp over</button>
        <button class="btn btn--borderless" @click="save">Lagre og gå videre</button>
      </div>
    </div>
  </div>
</template>

<script>
import ClickOutside from 'vue-click-outside';
import { mapState } from 'vuex';
import { serializeDocument } from '../db/db';
import ProgressBar from './ProgressBar.vue';
import Progress from '../db/progressHandler';

export default {
  name: 'RegisterProgressModal',

  data: () => ({
    index: 0,
    objectives: [],
    keyResults: [],
    unsubscribeObjectives: null,
    unsubscribeKeyResults: null,
    newValue: null,
  }),

  props: {
    document: {
      type: Object,
      required: true,
    },
  },

  computed: {
    ...mapState(['user', 'quarters']),

    keyResult() {
      return this.keyResults[this.index];
    },
  },

  watch: {
    keyResult(obj) {
      this.newValue = obj.currentValue || obj.startValue || 0;
    },
  },

  components: {
    ProgressBar,
  },

  mounted() {
    document.documentElement.style.overflow = 'hidden';
    this.getObjectives();
  },

  beforeDestroy() {
    this.unsubscribeObjectives();
    document.documentElement.style.overflow = 'auto';
  },

  methods: {
    close() {
      this.$emit('close');
    },

    previous() {
      this.index -= 1;
      if (this.index < 0) this.index = this.keyResults.length - 1;
    },

    skip() {
      this.index += 1;
      if (this.index >= this.keyResults.length) this.index = 0;
    },

    async save() {
<<<<<<< HEAD
      await registerNewProgress(this.keyResult, +this.newValue, this.user.ref);
=======
      await Progress.addProgress(this.key_result, +this.newValue, this.date);
>>>>>>> 87e0de06

      this.skip();
      if (this.index === 0) this.close();
    },

    getObjectives() {
      if (this.unsubscribeObjectives) this.unsubscribeObjectives();

      this.unsubscribeObjectives = this.document.ref
        .collection('objectives')
        .where('archived', '==', false)
        .where('quarter', '==', this.quarters[0].name)
        .onSnapshot(snapshot => {
          this.objectives = snapshot.docs.map(serializeDocument);

          this.getKeyResults();
        });
    },

    async getKeyResults() {
      const promises = this.objectives.map(obj => {
        return obj.ref
          .collection('keyResults')
          .get()
          .then(snap => snap.docs.map(serializeDocument));
      });
      const keyResults = await Promise.all(promises).catch(this.$errorHandler);
      this.keyResults = keyResults.flat();
    },
  },

  directives: {
    ClickOutside,
  },
};
</script>

<style lang="scss" scoped>
@import '../styles/_colors';

.overlay {
  position: fixed;
  top: 0;
  right: 0;
  bottom: 0;
  left: 0;
  z-index: 9999;
  display: flex;
  align-items: center;
  justify-content: center;
  width: 100vw;
  height: 100vh;
  background: rgba(black, 0.2);
}

.modal {
  display: grid;

  grid-template-areas:
    'header'
    'main'
    'footer';

  grid-template-rows: auto 1fr auto;
  grid-template-columns: 100%;
  width: 100%;
  max-width: 50rem;
  margin: 0 0.5rem;
  overflow: hidden;
  background: white;
  border-radius: 1rem;
  box-shadow: 0 0.25rem 0.45rem rgba(black, 0.5);

  @media screen and (min-width: 1024px) {
    width: 70vw;
    min-width: 700px;
    max-width: 850px;
    min-height: 400px;
  }

  &__empty {
    padding: 2.5rem 2rem;
  }

  &__header {
    display: flex;
    align-items: center;
    padding: 0.5rem 1rem 0 2rem;
    font-size: 1rem;
    border-bottom: 1px solid $color-border;

    @media screen and (min-width: 1600px) {
      padding: 2rem;
      font-size: 1.5rem;
    }

    .btn {
      margin: 0;
      padding: 0 1.15rem;
    }

    .fa {
      margin: 0;
      font-size: inherit;
    }

    .title-2 {
      display: block;
      margin: 0;
      margin-right: auto;
      font-size: inherit;
    }
  }

  &__main {
    display: grid;
    grid-gap: 0.5rem 0rem;
    grid-template-areas:
      '. title .'
      '. progress .'
      'input slider .'
      'dots dots dots';
    grid-template-rows: minmax(7rem, auto) auto auto auto;
    grid-template-columns: 0 auto 0;
    padding: 1rem 2rem 1rem;

    @media screen and (min-width: 768px) {
      grid-gap: 0.5rem 1.5rem;
      grid-template-columns: 5.5rem auto 5.5rem;
    }

    @media screen and (min-width: 1600px) {
      grid-template-rows: 11rem 2.5rem 6rem 3rem;
      padding: 2.5rem 2rem 2rem;
    }
  }

  &__footer {
    display: flex;
    grid-area: 'footer';
    justify-content: space-evenly;
    padding: 0.25rem 0rem;
    font-size: 12px;
    background: $color-bg;
    border-top: 1px solid $color-border;

    @media screen and (min-width: 768px) {
      font-size: inherit;
    }

    @media screen and (min-width: 1600px) {
      padding: 1rem;
    }

    .btn {
      justify-content: center;
      width: 100%;
      padding: 1em;
      font-size: inherit;
      border-left: 1px solid $color-border;

      &:first-child {
        border-left-color: transparent;
      }
    }
  }
}

.range {
  display: none;
  grid-area: slider;
  align-items: center;
  align-self: center;

  @media screen and (min-width: 768px) {
    display: block;
  }
}

.title {
  grid-area: title;
  margin-bottom: 1rem;

  &-3 {
    margin: 0;
  }
}

.progress {
  grid-area: progress;
}

.form-field {
  grid-area: slider;
  padding: 0;
  transform: translateY(-0.75rem);

  @media screen and (min-width: 768px) {
    grid-area: input;
  }
}

.dots {
  display: flex;
  grid-area: dots;
  align-self: center;
  justify-content: center;
  padding: 0.75rem 0;
}

.dot {
  width: 9px;
  height: 9px;
  margin: 0 0.3rem;
  background: $color-grey-200;
  border-radius: 5px;
  transition: all 0.2s ease-in-out;

  &.active {
    background: $color-purple;
    transform: scale(1.5);
  }
}
</style><|MERGE_RESOLUTION|>--- conflicted
+++ resolved
@@ -12,13 +12,7 @@
           <h3 class="title-3">{{ keyResult.description }}</h3>
         </div>
         <progress-bar class="progress" :keyres="keyResult"></progress-bar>
-        <input
-          class="range"
-          type="range"
-          :min="keyResult.fromValue"
-          :max="keyResult.targetValue"
-          v-model="newValue"
-        />
+        <input class="range" type="range" :min="keyResult.fromValue" :max="keyResult.targetValue" v-model="newValue" />
         <label class="form-field">
           <span class="form-label">Verdi</span>
           <input type="number" v-model="newValue" />
@@ -111,11 +105,7 @@
     },
 
     async save() {
-<<<<<<< HEAD
-      await registerNewProgress(this.keyResult, +this.newValue, this.user.ref);
-=======
-      await Progress.addProgress(this.key_result, +this.newValue, this.date);
->>>>>>> 87e0de06
+      await Progress.addProgress(this.keyResult, +this.newValue, this.date);
 
       this.skip();
       if (this.index === 0) this.close();
