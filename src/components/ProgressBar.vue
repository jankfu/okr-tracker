<template>
  <div class="progress__container">
    <div class="progress__unit">{{ keyres.unit }}</div>
    <div class="progress__bar-container" :class="{ darkmode }">
      <div class="progress__bar" ref="bar" :class="{ completed, darkmode }" style="width: 0%;">
        <div class="progress__current-value">{{ keyres.currentValue || keyres.startValue }}</div>
      </div>
    </div>
    <div class="progress__startValue">{{ keyres.startValue }}</div>
    <div class="progress__targetValue">{{ keyres.targetValue }}</div>
  </div>
</template>

<script>
<<<<<<< HEAD
import Progressbar from '@/util/progressbar';
import ProgressbarSmall from '@/util/progressbar-small';
=======
import { scaleLinear, format, select } from 'd3';
>>>>>>> 787e7e43

export default {
  name: 'ProgressBar',

  data: () => ({
    completed: false,
  }),

  props: {
    darkmode: {
      type: Boolean,
      required: false,
      default: false,
    },
    keyres: {
      type: Object,
      required: true,
    },
  },

  computed: {
    bar() {
      return select(this.$refs.bar);
    },
  },

  methods: {
    format(val) {
      return format('%')(val);
    },

    getWidth() {
      const { startValue, targetValue, currentValue } = this.keyres;

      const scale = scaleLinear()
        .domain([startValue, targetValue])
        .clamp(true);

      const decimal = scale(currentValue || startValue);

      this.completed = decimal === 1;
      return this.format(decimal);
    },
  },

  mounted() {
    this.bar.style('width', this.getWidth());
  },

  watch: {
    keyres() {
      this.bar
        .transition()
        .duration(1000)
        .style('width', this.getWidth());
    },
  },
};
</script>

<style lang="scss" scoped>
@import '@/styles/_colors';
.progress {
  &__container {
    display: grid;
    grid-gap: 0.15em;
    grid-template-areas:
      'unit unit unit'
      'bar bar bar'
      'startValue . targetValue';

    grid-template-rows: auto auto auto;
    grid-template-columns: auto 1.5em auto;
    font-size: 0.9em;
  }

  &__bar-container {
    grid-area: bar;
    height: 1.7em;
    padding: 2px;
    background: $color-bg;
    border-radius: 4px;

    &.darkmode {
      background: rgba(white, 0.1);
    }
  }

  &__bar {
    display: flex;
    align-items: center;
    justify-content: flex-end;
    width: 50%;
    height: 100%;
    padding-right: 2px;
    overflow: hidden;
    background: $color-grey-200;
    border-radius: 3px;

    &.darkmode {
      background: rgba(white, 0.6);
    }

    &.completed {
      background: $color-yellow;

      &::before {
        display: inline-block;
        width: 100%;
        color: black;
        font-family: 'Font Awesome 5 Pro';
        text-align: center;
        content: '\f00c';
      }

      > * {
        display: none;
      }
    }
  }

  &__unit {
    grid-area: unit;
  }

  &__current-value {
    display: flex;
    color: black;
    font-weight: 600;
    font-size: 0.9em;
  }

  &__startValue {
    grid-area: startValue;
  }

  &__targetValue {
    grid-area: targetValue;
    text-align: right;
  }
}
</style><|MERGE_RESOLUTION|>--- conflicted
+++ resolved
@@ -12,12 +12,7 @@
 </template>
 
 <script>
-<<<<<<< HEAD
-import Progressbar from '@/util/progressbar';
-import ProgressbarSmall from '@/util/progressbar-small';
-=======
 import { scaleLinear, format, select } from 'd3';
->>>>>>> 787e7e43
 
 export default {
   name: 'ProgressBar',
