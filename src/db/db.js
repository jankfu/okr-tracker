<<<<<<< HEAD
import { db, auth, dashboardUser } from '@/config/firebaseConfig';
import * as Toast from '@/util/toasts';
import { errorHandler } from '@/util/utils';
=======
import Vue from 'vue';
import { db, auth, dashboardUser } from '../config/firebaseConfig';
import * as Toast from '../util/toasts';
import { eventTypes } from '@/db/audit';

const errorHandler = Vue.$errorHandler;
>>>>>>> 787e7e43

// firebase collections
const usersCollection = db.collection('users');

/**
 * Updates the provided user with the data on its object
 * @param {Object} user - user to be updated
 * @return {Promise}
 */
export function updateUserObject(user) {
  const userRef = usersCollection.doc(user.email);

  return db
    .runTransaction(transaction => {
      return transaction.get(userRef).then(doc => {
        if (!doc.exists) throw new Error('Document does not exist!');

        const currentUserData = doc.data();
        const { displayName, photoURL, email } = user;
        const googleUserData = { displayName, photoURL, email };
        const newData = { ...googleUserData, ...currentUserData };

        transaction.update(userRef, newData);
      });
    })
    .catch(err => {
      errorHandler('update_user_object_error', err, { targetUser: user.email });
    });
}

/**
 * Finds the product with the provided slug and
 * adds a listener for changes on the object.
 * Binds the changes to `this.product` on the caller.
 * @param {String} slug - product slug
 * @returns {Function} - Unsubscribe
 */
export function productListener(slug) {
  return db
    .collectionGroup('products')
    .where('slug', '==', slug)
    .onSnapshot(async d => {
      if (!d.docs.length) return;
      const productData = await d.docs[0].ref.get().catch(err => {
        errorHandler('product_listener_error', err);
      });
      this.product = serializeDocument(productData);
    });
}

/**
 * Finds the product with the provided slug and
 * adds a listener for changes on the object.
 * Binds the changes to `this.product` on the caller.
 * @param {String} slug - product slug
 * @returns {Function} - Unsubscribe
 */
export function departmentListener(slug) {
  return db
    .collectionGroup('departments')
    .where('slug', '==', slug)
    .onSnapshot(async d => {
      if (!d.docs.length) return;
      const departmentData = await d.docs[0].ref.get().catch(err => {
        errorHandler('department_listener_error', err);
      });
      this.department = serializeDocument(departmentData);
    });
}

/**
 * Converts a Firebase document to a serialized object with the id and
 * Firebase reference injected as properties
 * @param {FirebaseDoc} doc
 * @returns {Object}
 */
export function serializeDocument(doc) {
  if (!doc) return;
  return {
    id: doc.id,
    ref: doc.ref,
    isDashboardUser: isDashboardUser(),
    ...doc.data(),
  };
}

/**
 * Checks whether the signed in user is a team member of a product.
 * @param {String or FirebaseRef} slugOrRef - May be either a slug (string) or a Firestore reference
 * @return {boolean}
 */
export async function isTeamMemberOfProduct(slugOrRef) {
  const admin = await isAdmin();
  if (admin) return true;

  const { email } = auth.currentUser;
  let teamMembers;

  if (typeof slugOrRef === 'string') {
    teamMembers = await db
      .collectionGroup('products')
      .where('slug', '==', slugOrRef)
      .get()
      .then(snapshot => snapshot.docs[0])
      .then(serializeDocument)
      .then(d => (d && d.team ? d.team.map(doc => doc.id) : []))
      .catch(err => {
        errorHandler('check_teammember_product_error', err);
      });
  } else {
    return;
  }

  return teamMembers.includes(email);
}

/**
 * Binds all organisations to `this.orgs` at caller
 * @returns {Function} - Unsubscribe
 */
export async function getOrgs(includeArchived = false) {
  const ref = await db.collection('orgs');

  return ref.onSnapshot(snapshot => {
    this.orgs = snapshot.docs.map(doc => ({ ...{ id: doc.id }, ...doc.data() }));
    this.selectedOrgId = this.orgs[0].id;

    getDepartments.call(this, this.selectedOrgId, includeArchived);
  });
}

/**
 * Binds all departments to `this.depts` at caller
 * @param {String} orgId - Organisation id
 * @returns {Function} - Unsubscribe
 */
export async function getDepartments(orgId, includeArchived = false) {
  let ref = db.collection(`orgs/${orgId}/departments`);

  if (!includeArchived) {
    ref = ref.where('archived', '==', false);
  }

  return ref.onSnapshot(snapshot => {
    this.depts = snapshot.docs.map(doc => ({ ...{ id: doc.id }, ...doc.data() }));
  });
}

/**
 * Binds all matching products to `this.products` at caller
 * @param {String} org - Organisation id
 * @param {String} dept - Department id
 * @returns {Function} - Unsubscribe
 */
export async function getProducts(org, dept, includeArchived = false) {
  let collectionRef = db.collection(`orgs/${org}/departments/${dept}/products`);

  if (!includeArchived) {
    collectionRef = collectionRef.where('archived', '==', false);
  }

  return collectionRef.onSnapshot(snapshot => {
    this.products = snapshot.docs.map(doc => ({ ...{ id: doc.id }, ...doc.data() }));
  });
}

/**
 * @return {Boolean} - isAdmin?
 */
export async function isAdmin() {
  const { email } = auth.currentUser;
  return db
    .collection('users')
    .doc(email)
    .get()
    .then(d => d.data().admin)
    .catch(err => {
      errorHandler('check_is_admin_error', err);
    });
}

/**
 * Initiates a chain reaction for finding Organisations, Departments and Products
 * and generates a nested structure
 * @returns {Array}
 */
export const getNestedData = () => {
  return getChildren(db, 'orgs', getOrgData);
};

async function getOrgData(organisation) {
  const { ref } = organisation;
  const departments = await getChildren(ref, 'departments', getDeptData);
  return { departments, ...organisation.data() };
}

async function getDeptData(department) {
  const { ref } = department;
  const products = await getChildren(ref, 'products', getProductData);
  return { products, ...department.data() };
}

async function getProductData(product) {
  return { id: product.id, ref: product.ref, ...product.data() };
}

/**
 *
 * @param {FirebaseReference} ref - Document for which to find children
 * @param {String} collectionName - Name of the collection holding the children
 * @param {Function} callback - Callback function for each child
 * @return {Array}
 */
const getChildren = async (ref, collectionName, callback) => {
  const snapshot = await ref
    .collection(collectionName)
    .where('archived', '==', false)
    .get();
  const promises = snapshot.docs.map(callback);
  return Promise.all(promises)
    .then(list =>
      list.sort((a, b) => {
        if (a.name > b.name) return 1;
        if (b.name > a.name) return -1;
        return 0;
      })
    )
    .catch(err => {
      errorHandler('get_children_error', err);
    });
};

/*
 * Finds a specific user
 * @returns user
 */
export async function findUser(slug) {
  const userRef = await db.collection('users');

  return userRef
    .where('slug', '==', slug)
    .get()
    .then(d => d.docs.map(serializeDocument)[0])
    .catch(err => {
      errorHandler('find_user_error', err);
    });
}

/*
 * Finds all the products a user is a part of
 * @returns list of products
 */
export async function userProductsListener(user) {
  const { id } = user;

  const userRef = await db.collection('users').doc(id);

  return db
    .collectionGroup('products')
    .where('team', 'array-contains', userRef)
    .get()
    .then(d => d.docs.map(serializeDocument))
    .catch(err => {
      errorHandler('user_products_listener_error', err);
    });
}

/*
 * Get all departments
 * @returns list of departments
 */
export async function getAllDepartments() {
  return db
    .collectionGroup('departments')
    .get()
    .then(d => d.docs.map(serializeDocument))
    .catch(err => {
      errorHandler('get_all_department_error', err);
    });
}

export function isDashboardUser() {
  return auth.currentUser.email === dashboardUser;
}

export async function unDelete(ref) {
  return ref
    .update({ archived: false })
    .then(Toast.revertedDeletion)
    .catch(err => {
      errorHandler('undelete_error', err);
    });
}

export async function getAuditFromUser(userId) {
  return db
    .collection('audit')
    .where('user', '==', userId)
    .orderBy('timestamp', 'desc')
    .limit(10)
    .get()
    .then(snapshot => {
      return snapshot.docs.map(serializeDocument).filter(d => eventTypes.includes(d.event));
    })
    .catch(err => {
      errorHandler('audit_specific_user_error', err);
    });
}<|MERGE_RESOLUTION|>--- conflicted
+++ resolved
@@ -1,15 +1,9 @@
-<<<<<<< HEAD
+import Vue from 'vue';
 import { db, auth, dashboardUser } from '@/config/firebaseConfig';
 import * as Toast from '@/util/toasts';
-import { errorHandler } from '@/util/utils';
-=======
-import Vue from 'vue';
-import { db, auth, dashboardUser } from '../config/firebaseConfig';
-import * as Toast from '../util/toasts';
 import { eventTypes } from '@/db/audit';
 
 const errorHandler = Vue.$errorHandler;
->>>>>>> 787e7e43
 
 // firebase collections
 const usersCollection = db.collection('users');
