--- conflicted
+++ resolved
@@ -1,21 +1,9 @@
-<<<<<<< HEAD
-import { errorHandler } from '@/util/utils';
-=======
->>>>>>> 787e7e43
 import Audit from './audit';
 import * as Toast from '@/util/toasts';
 import { isTeamMemberOfProduct } from './db';
-<<<<<<< HEAD
 import Store from '@/store';
 
-export default {
-  addProgress,
-  deleteProgress,
-};
-=======
-import Store from '../store';
 import { logHandler, errorHandler } from '@/util/utils';
->>>>>>> 787e7e43
 
 /**
  * Saves a progress for a key result
