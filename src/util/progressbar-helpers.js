--- conflicted
+++ resolved
@@ -70,15 +70,7 @@
   const width = this.x(val);
   this.isDone = val / this.x.domain()[1] >= 1;
 
-<<<<<<< HEAD
   const fill = this.isDark ? '#777' : this.isDone ? colors.purple : colors.yellow;
-=======
-  let fill = '';
-  if (this.isDark) fill = '#777';
-  else if (this.isDone) fill = colors.purple;
-  else fill = colors.yellow;
-
->>>>>>> 8acc1296
   el.attr('width', width).attr('fill', fill);
 }
 
