import Vue from 'vue';
import i18n from '@/locale/i18n';

const standardOption = { duration: 3500 };

export const show = (msg, options = standardOption) => {
  Vue.toasted.show(msg, options);
  return true;
};

export const showError = (msg, options = standardOption) => {
  Vue.toasted.error(msg, options);
  return true;
};

const close = (e, toastObject) => {
  toastObject.goAway(0);
};

export function deleteKeyRes() {
  const options = {
    action: [
      {
        text: i18n.tc('toaster.action.regret'),
        onClick: (e, toastObject) => {
          this.updateKeyRes(this.keyResObject).then(() => {
            this.getAllData();
            toastObject.goAway(0);
          });
        },
      },
      {
        text: i18n.tc('toaster.action.close'),
        onClick: (e, toastObject) => {
          toastObject.goAway(0);
        },
      },
    ],
  };

  show(i18n.tc('toaster.delete.keyResult'), options);
}

export function loggedIn(user) {
  show(i18n.tc('toaster.welcome', null, { user: user.displayName ? user.displayName : '' }));
}

export function successFullyAddedUsers(count) {
  show(i18n.tc('toaster.add.users', count));
}

export function deletedUser(user) {
  show(i18n.tc('toaster.delte.user', null, { user }));
}

export function toggleAdmin(user, value) {
  if (value) {
    show(i18n.tc('toaster.add.admin', null, { user: user.displayName || user.email }));
  } else {
    show(i18n.tc('toaster.removedAdmin', null, { user: user.displayName || user.email }));
  }
}

export function error() {
  return show(i18n.tc('toaster.error'));
}

export function savedChanges() {
  return show(i18n.tc('toaster.savedChanged'));
}

export function deleted() {
  return show(i18n.tc('toasted.deleted'));
}

export function addedProduct() {
  return show(i18n.tc('toaster.add.product'));
}

<<<<<<< HEAD
export function addedObjective(quarterName) {
  return show(i18n.tc('toaster.add.objective', null, { object: quarterName }));
=======
export function addedObjective(periodName) {
  return show(`Lagt til nytt mål for ${periodName}`);
>>>>>>> 5b8abee4
}

export function addedDepartment() {
  return show(i18n.tc('toaster.add.department'));
}

export function addedProgression() {
  return show(i18n.tc('toaster.add.porgression'));
}

export function addedKeyResult() {
  return show(i18n.tc('toaster.add.keyResylt'));
}

export function uploadedPhoto() {
  return show(i18n.tc('toaster.uploadedPhoto'));
}

export function fourOhFour() {
  return show(i18n.tc('toaster.fourOhFour'));
}

export function restored() {
  return show(i18n.tc('toaster.restored'));
}

export function deletedPermanently() {
  return show(i18n.tc('toaster.delete.permanently'));
}

export function deletedRegret(obj) {
  const { name, ref, callback } = obj;

  if (!ref && !callback) return;

  const options = {
    duration: 4000,
    action: [
      {
        text: i18n.tc('toaster.action.regret'),
        onClick: callback || unDelete.bind(null, ref),
      },
      {
        text: i18n.tc('toaster.action.close'),
        onClick: close,
      },
    ],
  };

  if (name) {
    return show(i18n.tc('toaster.delete.object', null, { name }), options);
  }
  return show(i18n.tc('toaster.deleted'), options);
}

export function revertedDeletion() {
  return show(i18n.tc('toaster.restored'));
}

async function unDelete(ref) {
  return ref
    .update({ archived: false })
    .then(revertedDeletion)
    .catch(error);
}<|MERGE_RESOLUTION|>--- conflicted
+++ resolved
@@ -77,13 +77,8 @@
   return show(i18n.tc('toaster.add.product'));
 }
 
-<<<<<<< HEAD
-export function addedObjective(quarterName) {
-  return show(i18n.tc('toaster.add.objective', null, { object: quarterName }));
-=======
 export function addedObjective(periodName) {
-  return show(`Lagt til nytt mål for ${periodName}`);
->>>>>>> 5b8abee4
+  return show(i18n.tc('toaster.add.objective', null, { object: periodName }));
 }
 
 export function addedDepartment() {
