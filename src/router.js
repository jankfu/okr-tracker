import Vue from 'vue';
import Router from 'vue-router';
import Home from './views/Home/Home.vue';
import TheLogin from './views/Login.vue';
import TheProfile from './views/Profile.vue';
<<<<<<< HEAD
import ProductHome from './views/Product/ProductHome.vue';
import EditProduct from './views/Product/EditProduct.vue';
import EditProductDetails from './views/Product/EditProductDetails.vue';
import EditObjectivesAndKeyResults from './views/Product/EditObjectivesAndKeyResults.vue';
=======
import Product from './views/Product.vue';
import EditProduct from './views/EditProduct.vue';
import AdminBasicInfo from './views/EditProduct/BasicInfo.vue';
import EditObjectivesAndKeyResults from './views/EditProduct/EditObjectivesAndKeyResults.vue';
import Department from './views/Department.vue';
>>>>>>> ef8e3a0b

import { auth } from './config/firebaseConfig';
import EditDepartment from './views/EditDepartment.vue';

const AdminHome = () => import(/* webpackChunkName: "group-admin" */ './views/Admin/AdminHome.vue');
const AdminUsers = () => import(/* webpackChunkName: "group-admin" */ './views/Admin/AdminUsers.vue');
const AdminObjects = () => import(/* webpackChunkName: "group-adin" */ './views/Admin/AdminObjects.vue');

Vue.use(Router);

const routes = [
  {
    path: '/',
    name: 'home',
    meta: { headerStyle: 'home' },
    component: Home,
  },

  {
    path: '/login',
    name: 'login',
    component: TheLogin,
  },

  {
    path: '/profile',
    name: 'profile',
    meta: { headerStyle: 'profile' },
    component: TheProfile,
  },

  {
    path: '/product/:slug',
    meta: { headerStyle: 'product' },
    name: 'product',
    component: ProductHome,
  },

  {
    path: '/product/:slug/edit',
    meta: { headerStyle: 'edit-product' },
    component: EditProduct,
    children: [
<<<<<<< HEAD
      { name: 'edit-product', path: '/', component: EditProductDetails },
=======
      { name: 'edit-product', path: '/', component: AdminBasicInfo },
>>>>>>> ef8e3a0b
      { name: 'edit-product-keyres', path: 'objectives-key-results', component: EditObjectivesAndKeyResults },
    ],
  },

  {
    path: '/department/:slug',
    component: Department,
    name: 'department',
  },

  {
    path: '/department/:slug/edit',
    component: EditDepartment,
    children: [
      { name: 'edit-department', path: '/', component: AdminBasicInfo },
      { name: 'edit-department-keyres', path: 'objectives-key-results', component: EditObjectivesAndKeyResults },
    ],
  },

  {
    path: '/admin',
    component: AdminHome,
    meta: { headerStyle: 'admin' },
    children: [
      { name: 'admin-users', path: '/', component: AdminUsers },
      { name: 'admin-objects', path: 'data', component: AdminObjects },
    ],
  },
];

const router = new Router({
  mode: 'history',
  base: process.env.BASE_URL,
  routes,
});

router.beforeEach((to, from, next) => {
  window.scroll(0, 0);
  if (!isAuthenticated() && to.path !== '/login') next('/login');
  else next();
});

export default router;

function isAuthenticated() {
  return auth.currentUser;
}<|MERGE_RESOLUTION|>--- conflicted
+++ resolved
@@ -3,18 +3,11 @@
 import Home from './views/Home/Home.vue';
 import TheLogin from './views/Login.vue';
 import TheProfile from './views/Profile.vue';
-<<<<<<< HEAD
 import ProductHome from './views/Product/ProductHome.vue';
 import EditProduct from './views/Product/EditProduct.vue';
 import EditProductDetails from './views/Product/EditProductDetails.vue';
 import EditObjectivesAndKeyResults from './views/Product/EditObjectivesAndKeyResults.vue';
-=======
-import Product from './views/Product.vue';
-import EditProduct from './views/EditProduct.vue';
-import AdminBasicInfo from './views/EditProduct/BasicInfo.vue';
-import EditObjectivesAndKeyResults from './views/EditProduct/EditObjectivesAndKeyResults.vue';
 import Department from './views/Department.vue';
->>>>>>> ef8e3a0b
 
 import { auth } from './config/firebaseConfig';
 import EditDepartment from './views/EditDepartment.vue';
@@ -58,26 +51,24 @@
     meta: { headerStyle: 'edit-product' },
     component: EditProduct,
     children: [
-<<<<<<< HEAD
       { name: 'edit-product', path: '/', component: EditProductDetails },
-=======
-      { name: 'edit-product', path: '/', component: AdminBasicInfo },
->>>>>>> ef8e3a0b
       { name: 'edit-product-keyres', path: 'objectives-key-results', component: EditObjectivesAndKeyResults },
     ],
   },
 
   {
     path: '/department/:slug',
+    name: 'department',
+    meta: { headerStyle: 'department' },
     component: Department,
-    name: 'department',
   },
 
   {
     path: '/department/:slug/edit',
     component: EditDepartment,
+    meta: { headerStyle: 'edit-product' },
     children: [
-      { name: 'edit-department', path: '/', component: AdminBasicInfo },
+      { name: 'edit-department', path: '/', component: EditProductDetails },
       { name: 'edit-department-keyres', path: 'objectives-key-results', component: EditObjectivesAndKeyResults },
     ],
   },
